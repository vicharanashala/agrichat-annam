--- conflicted
+++ resolved
@@ -1,24 +1,5 @@
-<<<<<<< HEAD
-// API_BASE is now defined in config.js and automatically loaded
-
-// Helper function for API calls with ngrok support
-async function apiCall(url, options = {}) {
-  const headers = options.headers || {};
-
-  // Add ngrok bypass header if using ngrok
-  if (API_BASE.includes('ngrok')) {
-    headers["ngrok-skip-browser-warning"] = "true";
-  }
-
-  return fetch(url, {
-    ...options,
-    headers: headers
-  });
-}
-=======
 // const API_BASE = "https://agrichat-annam.onrender.com/api";
 const API_BASE = "http://localhost:8000/api";
->>>>>>> 51378bce
 
 const stateLanguageMap = {
   "Andhra Pradesh": "Telugu",
@@ -55,8 +36,8 @@
 };
 const allIndianLanguages = [
   "Assamese", "Bengali", "Bodo", "Dogri", "Gujarati", "Hindi", "Kannada",
-  "Kashmiri", "Konkani", "Maithili", "Malayalam", "Manipuri", "Marathi",
-  "Nepali", "Odia", "Punjabi", "Sanskrit", "Santali", "Sindhi", "Tamil",
+  "Kashmiri", "Konkani", "Maithili", "Malayalam", "Manipuri", "Marathi", 
+  "Nepali", "Odia", "Punjabi", "Sanskrit", "Santali", "Sindhi", "Tamil", 
   "Telugu", "Urdu", "English"
 ];
 
@@ -99,7 +80,7 @@
 let showingArchived = false;
 
 async function loadSessions() {
-  const res = await apiCall(`${API_BASE}/sessions?device_id=${deviceId}`);
+  const res = await fetch(`${API_BASE}/sessions?device_id=${deviceId}`);
   const { sessions } = await res.json();
 
   const activeDiv = document.getElementById("activeSessions");
@@ -112,10 +93,10 @@
 
   sessions.forEach((s) => {
 
-    const isActiveSession = currentSession?.session_id === s.session_id;
-    const container = document.createElement("div");
-    container.className = `session-entry  ${s.status === 'archived' ? 'archived' : ''} ${isActiveSession ? 'active' : ''}`;
-    container.innerHTML = `
+  const isActiveSession = currentSession?.session_id === s.session_id;
+  const container = document.createElement("div");
+  container.className = `session-entry  ${s.status === 'archived' ? 'archived' : ''} ${isActiveSession ? 'active' : ''}`;
+  container.innerHTML = `
     <a href="#" class="session-link">
       <div class="session-date">
         <i class="fas fa-calendar"></i> ${new Date(s.timestamp).toLocaleString("en-IN", { timeZone: "Asia/Kolkata" })}
@@ -137,22 +118,22 @@
     </div>
   `;
 
-    container.querySelector(".session-link").addEventListener("click", async () => {
-      const resp = await apiCall(`${API_BASE}/session/${s.session_id}`);
-      const { session } = await resp.json();
-      currentSession = session;
-      loadChat(currentSession);
-      loadSessions();
-    });
-
-    if (s.status === "archived") {
-      archivedDiv.appendChild(container);
-      archivedCount++;
-    } else {
-      activeDiv.appendChild(container);
-      activeCount++;
-    }
-  });
+  container.querySelector(".session-link").addEventListener("click", async () => {
+    const resp = await fetch(`${API_BASE}/session/${s.session_id}`);
+    const { session } = await resp.json();
+    currentSession = session;
+    loadChat(currentSession);
+    loadSessions();
+  });
+
+  if (s.status === "archived") {
+    archivedDiv.appendChild(container);
+    archivedCount++;
+  } else {
+    activeDiv.appendChild(container);
+    activeCount++;
+  }
+});
   document.getElementById("noSessions").style.display = (activeCount + archivedCount === 0) ? "block" : "none";
 
   // if (isFull){
@@ -171,35 +152,35 @@
   const action = currentStatus === "archived" ? "restore" : "archive";
   const confirmed = confirm(`Are you sure you want to ${action} this session?`);
   if (!confirmed) return;
-  await apiCall(`${API_BASE}/toggle-status/${session_id}/${currentStatus}`, { method: "POST" });
+  await fetch(`${API_BASE}/toggle-status/${session_id}/${currentStatus}`, { method: "POST" });
   currentStatus = currentStatus === "archived" ? "active" : "archived";
-  if (currentStatus === "archived") {
-    currentSession = null;
-    document.getElementById("chatWindow").style.display = "none";
-    document.getElementById("chat-form").style.display = "none";
-    document.getElementById("archivedNotice").style.display = "none";
-    document.getElementById("exportBtn").style.display = "none";
-    document.getElementById("startScreen").style.display = "block";
-  } else {
-    const resp = await fetch(`${API_BASE}/session/${session_id}`);
+    if (currentStatus === "archived") {
+      currentSession = null;
+      document.getElementById("chatWindow").style.display = "none";
+      document.getElementById("chat-form").style.display = "none";
+      document.getElementById("archivedNotice").style.display = "none";
+      document.getElementById("exportBtn").style.display = "none";
+      document.getElementById("startScreen").style.display = "block";
+    } else {
+      const resp = await fetch(`${API_BASE}/session/${session_id}`);
     const { session } = await resp.json();
     currentSession = session;
     document.getElementById("viewToggleText").textContent = "Active";
-    document.getElementById("activeSessions").style.display = "block";
-    document.getElementById("archivedSessions").style.display = "none";
+  document.getElementById("activeSessions").style.display = "block";
+  document.getElementById("archivedSessions").style.display = "none";
     loadChat(currentSession);
-  }
+    }
   loadSessions();
 }
 
-async function deleteSession(session_id) {
+async function deleteSession(session_id){
   const confirmed = confirm("Are you sure you want to delete this session?");
   if (!confirmed) return;
-  await fetch(`${API_BASE}/delete-session/${session_id}`, {
-    method: "DELETE"
-  });
-  if (currentSession?.session_id === session_id) {
-    currentSession = null;
+  await fetch(`${API_BASE}/delete-session/${session_id}`,{
+    method:"DELETE"
+  });
+  if(currentSession?.session_id === session_id){
+    currentSession=null;
     document.getElementById("chatWindow").style.display = "none";
     document.getElementById("chat-form").style.display = "none";
     document.getElementById("archivedNotice").style.display = "none";
@@ -252,13 +233,8 @@
 
     setTimeout(() => {
       button.classList.remove('selected');
-<<<<<<< HEAD
-
-      // Restore the Copy svg icon
-=======
       
       
->>>>>>> 51378bce
       button.innerHTML = `
         <svg xmlns="http://www.w3.org/2000/svg" width="16" height="16" viewBox="0 0 448 512">
           <path fill="currentColor" d="M320 448v40c0 13.255-10.745 24-24 24H24c-13.255 0-24-10.745-24-24V120c0-13.255
@@ -279,9 +255,9 @@
   div.className = `message ${sender}`;
 
   if (sender === "user") {
-    div.innerHTML = ` ${text}`;
-  } else {
-    div.innerHTML = `
+  div.innerHTML = ` ${text}`;
+} else {
+  div.innerHTML = `
     <div class="bot-answer">${text}</div>
     <div class="message-actions">
       <button class="copy-btn" onclick="copyToClipboard(this)" title="Copy">
@@ -301,7 +277,7 @@
       </button>
     </div>
   `;
-  }
+}
 
 
   document.getElementById("chatWindow").appendChild(div);
@@ -368,21 +344,21 @@
   document.getElementById("start-form").addEventListener("submit", async (e) => {
     e.preventDefault();
 
-    //     const textarea = document.getElementById("start-input");
-    //     // const textarea = e.target.querySelector("textarea");
-    //     const question = textarea.value.trim();
-    //     // const state = document.getElementById("stateSelect").value;
-
-    //     const stateSelect = document.getElementById("stateSelect");
-    //     const state = stateSelect ? stateSelect.value : "none"; // or "" as default
-
-    //     // if (!state) {
-    //     //   alert("Please select your state.");
-    //     //   return;
-    //     // }
-    //     localStorage.setItem("agrichat_user_state", state); 
-
-
+//     const textarea = document.getElementById("start-input");
+//     // const textarea = e.target.querySelector("textarea");
+//     const question = textarea.value.trim();
+//     // const state = document.getElementById("stateSelect").value;
+
+//     const stateSelect = document.getElementById("stateSelect");
+//     const state = stateSelect ? stateSelect.value : "none"; // or "" as default
+
+//     // if (!state) {
+//     //   alert("Please select your state.");
+//     //   return;
+//     // }
+//     localStorage.setItem("agrichat_user_state", state); 
+
+    
     console.log("Start form found:", document.getElementById("start-form"));
 
     const textarea = e.target.querySelector("textarea");
@@ -397,7 +373,7 @@
     localStorage.setItem("agrichat_user_state", state);
     localStorage.setItem("agrichat_user_language", lang);
     showLoader();
-    await updateLanguageInBackend(state, lang);
+    await updateLanguageInBackend(state, lang); 
 
     if (!question) return;
 
@@ -426,7 +402,7 @@
     loadChat(currentSession);
     hideLoader();
     loadSessions();
-    textarea.value = "";
+    textarea.value="";
   });
 
   document.getElementById("chat-form").addEventListener("submit", async (e) => {
@@ -455,10 +431,10 @@
   });
 
   document.getElementById("restoreBtn").addEventListener("click", async () => {
-    if (currentSession) {
-      toggleSessionStatus(currentSession.session_id, "archived");
-    }
-  });
+  if (currentSession) {
+    toggleSessionStatus(currentSession.session_id, "archived");
+  }
+});
 
 
   document.getElementById("exportBtn").addEventListener("click", () => {
@@ -488,14 +464,14 @@
     console.log("Reverse geocoded data:", data);
     const state = data.address.state || data.address.county || "Unknown";
     const language = stateLanguageMap[state] || "English";
-    console.log("Detected:", state, language);
+     console.log("Detected:", state, language);
     localStorage.setItem("agrichat_user_state", state);
     localStorage.setItem("agrichat_user_language", language);
 
     updateLocationUI(state, language);
 
     if (updateBackend) {
-      await updateLanguageInBackend(state, language);
+      await updateLanguageInBackend(state, language);  
     }
   });
 }
@@ -513,34 +489,15 @@
 
 
 async function updateLanguageInBackend(state, language) {
-  try {
-    const headers = {
-      "Content-Type": "application/json"
-    };
-
-    // Add ngrok bypass header if using ngrok
-    if (API_BASE.includes('ngrok')) {
-      headers["ngrok-skip-browser-warning"] = "true";
-    }
-
-    const response = await fetch(`${API_BASE}/update-language`, {
-      method: "POST",
-      headers: headers,
-      body: JSON.stringify({
-        device_id: deviceId,
-        state: state,
-        language: language
-      })
-    });
-
-    if (!response.ok) {
-      throw new Error(`HTTP error! status: ${response.status}`);
-    }
-
-    console.log("Language updated successfully");
-  } catch (error) {
-    console.error("Error updating language:", error);
-  }
+  await fetch(`${API_BASE}/update-language`, {
+    method: "POST",
+    headers: { "Content-Type": "application/json" },
+    body: JSON.stringify({
+      device_id: deviceId,
+      state: state,
+      language: language
+    })
+  });
 }
 
 
@@ -569,7 +526,7 @@
 
 document.getElementById("resetLocationBtn").addEventListener("click", async () => {
   await detectLocationAndLanguage(true);
-  document.getElementById("locationEdit").style.display = "none";
+  document.getElementById("locationEdit").style.display = "none"; 
 });
 
 let mediaRecorder;
