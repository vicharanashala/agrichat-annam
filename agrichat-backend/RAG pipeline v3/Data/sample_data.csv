<<<<<<< HEAD
Year,Month,Day,Crop,DistrictName,Season,Sector,StateName,QueryText,KccAns
2016,8,7,Cotton Kapas,FATEHABAD,KHARIF,AGRICULTURE,HARYANA,Information regarding to total dosese of fertilizers in cotton crop ,urea  140kgssp-150 kgpotas-40 kgzinc-10 kgacre
2019,1,15,Other,PANIPAT,,AGRICULTURE,HARYANA,information regarding site for check subsidies,site agriharyanaorg
2021,1,5,Wheat,FARIDABAD,,AGRICULTURE,HARYANA,TELL ME NUTRIENT MANAGEMENT  ,NPK 18:18:18   10         
2013,10,20,Mustard,SIRSA,KHARIF,AGRICULTURE,HARYANA,Information regarding improved varieties of sarson,RH-30RH-0749RH-9801RH-9304T-59RB-50
2014,12,8,Wheat,FATEHABAD,RABI,AGRICULTURE,HARYANA,information regarding control of termite in wheat ,broadcasting of chloropyriphos20 2 litre  2 litre of water25 kg of soilacre
2010,11,27,Wheat,MAHENDRA GARH,KHARIF,AGRICULTURE,HARYANA,information regarding to the fertilizers dose in wheat crop ,to the fertilizers dose in wheat crop is dap-50kgurea-110kgmop-20kgzinc sulphate- 10kgacre
2017,9,12,Mustard,JIND,KHARIF,AGRICULTURE,HARYANA,informaton regarding of varieties of musturd,RH-30  T-59 RH-8113 RB-50 RH 8812 RH 781 RH-819  RH 9304 RH 9801 RH 0406 RB 9901 RH - 0749
2016,6,2,BhindiOkraLadysfinger,KARNAL,KHARIF,HORTICULTURE,HARYANA,SOWING TIME OF BHINDI ,SOWING TIME OF BHINDI FEBUARY - MARCH  JUNE JULY MONTH 
2017,11,26,Mustard,REWARI,,AGRICULTURE,HARYANA,INFORMATION REGARDING OF IRRIGATION TIME IN MUSTERD CROP ,FIRST IRRIGATION IN MUSTERD CROP AT FLOWRING STAGE
2022,9,3,Others,GURGAON,,AGRICULTURE,HARYANA,Haryana State Agricultural Marketing Board,Haryana State Agricultural Marketing BoardC-6 SECTOR - 6PANCHKULAHARYANA  INDIAChief Admin BoardEPABX:     91-172-2560056 2560256 2560143 2560229Website:     wwwhsamborgin Toll Free No 18001802060
2017,1,23,Barseem,AMBALA,RABI,AGRICULTURE,HARYANA,information regarding to fungal in barseem ,control of fungal in barseem - 500 gm bavistin in 200 liter of water per acre
2012,7,31,1137,FARIDABAD,JAYAD,AGRICULTURE,HARYANA,information regarding fertilizer dose in basmati ,urea 80 kg  SSP-75 KG   zinc-10 kg
2009,4,1,Cotton Kapas,GURGAON,JAYAD,AGRICULTURE,HARYANA,INFORMATION REGARDING TO IMPROVED THE VARITIES OF COTTON CROP ,I TOLD THE KISAN TO IMPROVED THE VARITIES OF COTTON CROP IS HHH-223HHH-287H-1117
2023,1,28,Others,KAITHAL,,AGRICULTURE,HARYANA,Information regarding subsidies,        http:agriharyanaorg  http:hortharyanagovinen   https:agriharyanagovin   https:saralharyanagovin    0172-2571553  1800 180 2117   
2018,12,23,Wheat,PANIPAT,0,AGRICULTURE,HARYANA,Information regarding control of mixed weed in wheat,Spray atlantis 160 gram or total16 gram or vesta 160gram 500 gram surfactant  or acord plus 500 mililiter  dissolve in 200 liter water per acre within 30-35 days  after sowing
2018,4,28,Others,JIND,,AGRICULTURE,HARYANA,Information regarding Weather ,There will be some clouds  no some chance of rainfall 
2024,11,4,Others,SIRSA,,AGRICULTURE,HARYANA,Information regarding subsidy on paddy straw management,          https:agriharyanagovinapplyschemes     30112024                         21  -134117   :- 0172 2571553 2521900      1800 180 2117      9     5      
2022,11,25,Onion,JHAJJAR,,HORTICULTURE,HARYANA,Information regarding sowing time of onion,      :-                                 35             -2   -3     -4         -53              4 - 5         3 -4                   :- 20    100   125      35      10    21     I        400-500    45    900 -1100      30  400-500      50-60              8-10               350   Oxyflurfen  23 5  EC     50 -60               8 -10                175    2 8  EC   60      25 EC  300    50  EC  140 -160                         400 -500   -45      200           -99  20     100                         19: 19: 19  100   10             2000                         1                  15        10    1          200     Hisar -2 -  130-145 Days 120 Qtl  Pusa Red :- 125-140 Days 100-120 Qtl    Hisar Onion -3:- 130-140 Days 125 Qtl    Hisar Onion -4 :- 130-135 Days 132 Qtl     Khrif onion varieties : Nipad -53 N-53 :- 140-145 Days 90-100 qtl  Agrifound Dark Red  ADR  :- 140-150 Days 110-120 Qtl    :                                 : 9    430           01662-255433  34        1800 180 3001                                  4--        01662- 284321 255405       01662-284323 255430 255432          01662-255433 255434                 18001803001    1000  1200       18001803111  1000  1200        18001804002   
2016,7,13,Green Gram Moong Bean Moong,BHIWANI,KHARIF,AGRICULTURE,HARYANA,yellow mosaic virus in greengram,Spray methyl demeton 25 EC 200 mlacre for control of yellow mosaic virus in greengram
2022,6,10,Green Gram Moong Bean Moong,BHIWANI,,AGRICULTURE,HARYANA, Information regarding  varieties of moong  ,    -    MH-421 1142
2016,5,30,Cotton Kapas,BHIWANI,KHARIF,AGRICULTURE,HARYANA,improved varieties of BT cotton ,Rasi-134 Rasi-138 Rasi-650 Rasi-653 R C H- 776R C H -602 ankur -3028 sriram-64886588 bayare-7007
2010,2,3,Others,KARNAL,KHARIF,AGRICULTURE,HARYANA,FARMER ASKS ME ABOUT THE TOLL FREE NUMBER OF HISAR UNIVERSITY ,18001803001USE ANY NETWORK
2011,8,10,Cotton Kapas,FATEHABAD,JAYAD,AGRICULTURE,HARYANA,how to control thirips in cotton crop ,spray to carvoril  600 gm in 200 liter of water  acre 
2017,8,4,Cotton Kapas,SIRSA,KHARIF,AGRICULTURE,HARYANA,Information regarding how to control white  fly in cotton crop ,spray 200ml oberon 50 gm ektara 500 ml nimbisidin mixed in 200liter water  ecd 
2010,2,24,1275,BHIWANI,,HORTICULTURE,HARYANA,SOWING TIME OF BOTTLE GOURD ,FEB-MARCH 
2014,9,9,Cotton Kapas,SONEPAT,KHARIF,AGRICULTURE,HARYANA,how control disease in cotton ,how control disease in cotton spray of coc  600-800 gram in 150-200 litre water per acre
2019,2,3,Wheat,REWARI,,AGRICULTURE,HARYANA,Information regarding how to control mixed weeds in wheat crop ,Spray 500 ml accord plus in  250 liter water  acre at 30-35 days after sowing time 
2020,12,30,Others,JIND,,AGRICULTURE,HARYANA,information regarding  Pradhan Mantri Fasal bima yojana ,--                    common service centre   1800-103-0061    
2016,9,11,Cotton Kapas,HISSAR,KHARIF,AGRICULTURE,HARYANA,How to control flower dropping in cotton ,How to control flower dropping in cotton  spray of N:P:K 13:00:45 2 kg in 200 liter water 
2010,7,2,Guar,HISSAR,JAYAD,AGRICULTURE,HARYANA,IMPROVED VARITIES OF GUARA CROP ,IMPROVED VARITIES OF GUARA CROP :- HG-75 HG-365 HG-563
2021,10,22,Mustard,BHIWANI,,AGRICULTURE,HARYANA,Information regarding  varieties  of mustard ,   RH-30  T-59 RH-8113 RB-50 RH 8812 RH 781 RH-819  RH 9304 RH 9801 RH 0406 RB 9901  RH - 0749RH-725RH- 725 -136-143DAYS FOR MATURITY25-26 MAN OR10-105 QUINTAL PER ACRE
2023,7,6,Radish,SONEPAT,,HORTICULTURE,HARYANA,Information regarding how to control insect pest  in radish,        250        25  EC    30  EC  250         
2021,9,17,Bitter Gourd,PALWAL,,HORTICULTURE,HARYANA,SOWING TIME OF BITTER GOURD ,                        i
2013,2,13,Bottle Gourd ,JIND,,HORTICULTURE,HARYANA,sowing time of bitter guard ,feb to march
2014,11,30,Potato,REWARI,RABI,HORTICULTURE,HARYANA,How to control Early Blight in potato,Spray 400 gm M-45 in 200 lt of water per acre
2017,10,17,Mustard,MAHENDRA GARH,RABI,AGRICULTURE,HARYANA,information regarding of varieties of mustard,RH-30  T-59 RH-8113 RB-50 RH 8812 RH 781 RH-819  RH 9304  RH 9801 RH 0406 RB 9901  RH - 0749
2018,6,25,Pearl Millet BajraBulrush MilletSpiked Millet,MAHENDRA GARH,KHARIF,AGRICULTURE,HARYANA,Information regarding improved varieties of Bajra,Information regarding improved varieties of BajraHHB-50 HHB-60 HHB-67 HHB-94 HHB-117 HHB-146 HHB-197 HHB-216 HHB-223
2015,5,27,Others,SIRSA,KHARIF,AGRICULTURE,HARYANA,INFORMATION REGARDING OF USSD SERVICE SEVA ,INFORMATION REGARDING OF USSD SERVICE SEVA -491103 OK
2015,9,15,Paddy Dhan,SONEPAT,KHARIF,AGRICULTURE,HARYANA,Information regarding how to control black grain in paddy crop ,spray propiconazole 25 ec  200 ml in 200 litre of wateracre
2014,2,4,Onion,JIND,KHARIF,HORTICULTURE,HARYANA,Information regarding to improved growth in onion crop ,spray npk 19:19:19  1 kg in 100 litre of wateracre
2020,6,5,fodder sorghum,GURGAON,,AGRICULTURE,HARYANA,INFORMATION REGARDING HOW TO IMPROVE GROWTH IN  SORGHUM CROP ,       NPK 19:19:19 1   100           
2024,1,3,Mustard,HISSAR,,AGRICULTURE,HARYANA,Information regarding improved growth in mustard ,         NPK 18:18:18 1   100        
2010,12,27,1296,ROHTAK,KHARIF,HORTICULTURE,HARYANA,CONTROL OF LATE BLIGHT IN POTATO CROP ,SPRAY TO INDOFIL-M-45  600 GM IN 200 LITRES OF WATERACRE 
2020,1,1,Wheat,HISSAR,,AGRICULTURE,HARYANA,Information regarding how to control mixed weeds in wheat crop ,             500     Fenoxaprop-p-ethyl 8 Metribuzin 14  160   Clodinafop propargyl  15  Metsulfuron methyl 1  WP   200       30 -35          
2022,4,20,Maize Makka,KAITHAL,,AGRICULTURE,HARYANA,Information regarding control of caterpillar in maize ,            500      36 SL 250    250         
2014,12,8,Pea Vegetable,BHIWANI,RABI,HORTICULTURE,HARYANA,information regarding  how to control thirps in pea crop ,information regarding  how to control thirps in pea crop spray 400 gm melathion or350 ml  rogor in 200 liter water   acre 
2017,9,25,Paddy Dhan,REWARI,KHARIF,AGRICULTURE,HARYANA,sowing time of oat ,sowing time of oat --15 october to 15 november 
2017,9,3,Cotton Kapas,ROHTAK,,AGRICULTURE,HARYANA,information regardingh how to control fangle disease in cotton ,control are:-spray-stereptocyclien6-8 gramcoc coper oxi cloried600-800 gram in 150-200 leetr water per acer
2017,2,27,Wheat,MAHENDRA GARH,RABI,AGRICULTURE,HARYANA,Information regarding HAU Helpline No,HAU Helpline no 1800-180-3001contect :-Monday Wednesdayand Friday 10 am to 12 am
2022,2,19,Others,GURGAON,,AGRICULTURE,HARYANA,other state call,               I
2018,4,13,Paddy Dhan,MAHENDRA GARH,KHARIF,AGRICULTURE,HARYANA,Information regarding sowing time of nursury of paddy ,sowing time of nursury of paddy  15 may to 30 june
2024,1,10,Others,PALWAL,,AGRICULTURE,HARYANA,Information regarding subsidies on Solar pump,   75         wwwsaralharyanagovin             - 0172 258 7233
2011,1,9,Wheat,JHAJJAR,KHARIF,AGRICULTURE,HARYANA,WEEDS CONTROL IN WHEAT CROP ,SPRAY OF ALGRIP  80 GM IN 200 LITRES OF WATER  ACRE 
2017,3,5,Wheat,MAHENDRA GARH,RABI,AGRICULTURE,HARYANA,Information regarding control of zinc deficiency in wheat ,spray 25kg Urea  500 gm Zinc in 100 Ltr of water acre 
2018,5,23,Others,REWARI,KHARIF,AGRICULTURE,HARYANA,Information regarding Weather ,some cloud and no chance of rainfall today 
2015,8,25,Others,SIRSA,KHARIF,AGRICULTURE,HARYANA,Weather of sirsa ,Today some chance of rain fall 
2025,3,5,Others,SONEPAT,,AGRICULTURE,HARYANA,Asked about to pm kisan samman nidhi yojana ,                  DBT    
2012,10,30,Wheat,KAITHAL,KHARIF,AGRICULTURE,HARYANA,Improved varieties of wheat,improved varieties of wheat: Raj 3765 WH 542WH 711 WH 1105 DBW 17 WH 157 PBW 343
2020,1,24,Others,BHIWANI,,AGRICULTURE,HARYANA,Farmer asked query on Weather,I                        20      6     21     
2012,4,12,Saffron,HISSAR,JAYAD,HORTICULTURE,HARYANA,sowing time of hisar  ,june -july 
2018,5,30,Wheat,YAMUNA NAGAR,KHARIF,AGRICULTURE,HARYANA,information regardingh weed control of paddy nursury ,weeds control in paddy paddy nursury:-broadcast in 600 gm sofitin 60 kg sand  acre
2020,8,12,Others,FATEHABAD,,AGRICULTURE,HARYANA,Information regarding subsidies for agriculture implement ,         www agriharyanacrm com               0172 -2571553   2571544            1      2000        1   -3      5000       3        10 000    https:khetibizcomagriculture-farm-implements-subsidy-anudan-india-2020-hindi     1      2000        1   -3      5000       3        10 000    
2018,8,3,Lethyrus,BHIWANI,,AGRICULTURE,HARYANA,TELL ME WEATHER INFORMATION,NO RAIN POSSIBILITY IN NEXT 5 DAYS
2015,1,27,Wheat,BHIWANI,RABI,AGRICULTURE,HARYANA,Information regarding for weed control in wheat crop,Spray acord plus 500 ml 200 liter of water per acer 32 days after sowing
2014,12,3,Barseem,SONEPAT,RABI,AGRICULTURE,HARYANA,How to control of slow groth and yellow leaf in barseem crops,How to  of slow groth and yellow leaf in barseem crops control are:- spray- megnisium sulphat 1kg in 100 liter water per acer
2020,10,16,Garlic,SIRSA,,HORTICULTURE,HARYANA, INFORMATION REGARDING SOWING TIME OF GARLIC ,25                  I
2022,6,4,Others,JHAJJAR,,AGRICULTURE,HARYANA,Information regarding PM Kisan Samman Nidhi Yojna,                   wwwpmkisangovin           011-24300606
2015,7,29,Cotton Kapas,FATEHABAD,KHARIF,AGRICULTURE,HARYANA,how to control leaf carl in cotton crops,spray500 ml trijophos 500ml nimbisidin in 200 lit in water  acre 151
2015,2,11,Guava,SIRSA,RABI,HORTICULTURE,HARYANA,How to control flower and fruit dropping ,Spray 1 ml Planofix or oriyofinzin per 45 lt of water
2009,8,4,9999,FATEHABAD,JAYAD,9999,HARYANA,CONTROL OF IRON DEFY IN PADDY ,SPRAY FERROUS SULPAHTE  500 GM IN 100 LIT WATER PER ACRE 
2022,9,28,Cotton Kapas,MEWAT,,AGRICULTURE,HARYANA,Information regarding control of flower and fruit dropping in cotton ,   -        2  N:P:K 13:00:45  200          
2018,7,18,Paddy Dhan,KARNAL,KHARIF,AGRICULTURE,HARYANA,how to control weeds of paddy crops ,spray 100 ml nominee gold  150 liter water per acre 
2015,5,13,Others,JHAJJAR,KHARIF,AGRICULTURE,HARYANA,Information regarding pusa farm helpline toll free no,Information regarding pusa farm helpline toll free noPusa farm helpline toll free no-1800118989
2018,10,2,Cauliflower,YAMUNA NAGAR,0,HORTICULTURE,HARYANA,how to control sundi in cauliflower  ,75 ml fanvalrate 20 EC or 60 ml cypermethrin 25 EC or 200 ml deltamethrin 28 EC in 200-250 liter water  acre 
2015,11,17,Others,FATEHABAD,RABI,AGRICULTURE,HARYANA,Information regarding varieties of wheat ,Improved varieties of Wheat-wh-1105whd-948wh-711pbw-343hd-2967dbw-17dbw -621 650 hd 2851 2894 
2023,6,27,Others,SIRSA,,AGRICULTURE,HARYANA,Information regarding subsidies,        http:agriharyanaorg  http:hortharyanagovinen   https:agriharyanagovin   https:saralharyanagovin    0172-2571553  1800 180 2117   
2014,8,9,Cotton Kapas,SIRSA,JAYAD,AGRICULTURE,HARYANA,information regarding how to control thirps in cotton crop ,information regarding how to control thirps in cotton crop spray of rogor 350 ml  1 liter nimbicidin in 200 liter water acre 
2016,9,6,Paddy Dhan,MAHENDRA GARH,KHARIF,AGRICULTURE,HARYANA,How to control flower dropping in cotton ,How to control flower dropping in cotton How to control flower dropping in cotton  spray of N:P:K 13:00:45 2 kg in 200 liter water 
2017,6,26,Others,KURKSHETRA,,AGRICULTURE,HARYANA,Information regarding of fishfarming ,Information regarding of fishfarming : contect no-0184-2269220124-2220679        :-0184-226922  0124-2220679 
2024,11,2,Wheat,BHIWANI,,AGRICULTURE,HARYANA,Information regarding fertilizer dose in wheat,      :- 60     46 130  24       16 150   DAP 50  12      60 20   21 10        100     50       20      10     21                 12:32:16  70-75           
2022,8,29,Sugarcane Noble Cane,PANIPAT,,AGRICULTURE,HARYANA,Information regarding control of Pest in sugarcane ,      150 ml   200 SL     200-250      
2017,5,19,Cotton Kapas,REWARI,,AGRICULTURE,HARYANA,improved varieties of BT cotton ,Rasi-134 Rasi-138 Rasi-650 Rasi-653 R C H- 776R C H -602 ankur -3028 sriram-64886588 bayare-7007
2017,11,7,Napier Grass,JHAJJAR,RABI,AGRICULTURE,HARYANA,varieties of rabi maize,HHM-1  HHM-2  HM-4  HM-5  HM-10  HM-11  HQPM-1  HQPM-5
2013,11,24,Tomato,JHAJJAR,KHARIF,HORTICULTURE,HARYANA,Information regarding seed treatment in tomato,Seed treatment for 25 gm Emisan or Captan or Thiram per kilogram of seed
2014,7,5,Cotton Kapas,JIND,JAYAD,AGRICULTURE,HARYANA,Information regarding control of zinc deficiency in cotton,control of zinc deficiency in cottonspray 25kg Urea  500 gm Zinc in 100 Ltr of water acre 
2015,10,14,Paddy Dhan,PALWAL,KHARIF,AGRICULTURE,HARYANA,HOW TO CONTROL FUNJAL DISEASE IN PADDY ,HOW TO CONTROL FUNJAL DISEASE IN PADDY  SPRAY OF CARVENDAJIM BABASTIN500 GM IN 200 LITER WATERACRE 
2014,4,23,Cotton Kapas,PALWAL,JAYAD,AGRICULTURE,HARYANA,Information regarding early varieties of BT cotton,Information regarding early varieties of BT cottonearly varieties of BT cotton-HHH-287HHH-223RCH-650BGIIRCH-776BGIIHHH-283
2018,11,3,Others,KAITHAL,0,AGRICULTURE,HARYANA,Information regarding Mandi rates of different crops,For Information regarding  Mandi rates of different crops- Contact  :- 1800 180 2060
2012,8,20,Guar,KARNAL,JAYAD,AGRICULTURE,HARYANA,how to control thirips in guara crop ,spray to malathion  200 ml in 200 liter of water  acre 
2015,4,24,Green Gram Moong Bean Moong,PALWAL,JAYAD,AGRICULTURE,HARYANA,improved varieties of moong ,Muskan Basanti satya SML-668  h m-421
2018,5,9,Cotton Kapas,MEWAT,KHARIF,AGRICULTURE,HARYANA,Information regarding improved varieties of btcotton crop ,Bt-cotton varieties  rashi-134138602650653779776sri ram-64886588ankur-3028 bg-2
2014,9,18,Carrot,BHIWANI,KHARIF,HORTICULTURE,HARYANA,information regarding varieties  in carrot,information regarding varieties  in carrot-hisar garic natis  pusa kesar 
2015,12,31,Wheat,JHAJJAR,RABI,AGRICULTURE,HARYANA,Information regarding  late varieties of wheat crop ,Late varities of wheat - HD-2851 HD-2932 RAJ-3765 PBW-373 UP-2338 W H-3061025
2015,5,21,Paddy Dhan,KAITHAL,KHARIF,AGRICULTURE,HARYANA,Information regarding seed treatment for nursary sowing in paddy,10 gm Emisan or 10 gm Carbendazim dissolve in 10 lt of water
2022,12,14,Others,KARNAL,,AGRICULTURE,HARYANA,information regarding Pradhanmantri Kisan Samman Nidhi Yojana contact number,                        wwwpmkisangovin       011-24300606        15526118001155266         
2016,6,8,Guar,SIRSA,KHARIF,AGRICULTURE,HARYANA,Information regarding improved varieties of Gwar,HG-75 HG-365 HG-563 HG-870 HG 2-20
2021,10,4,Mustard,SIRSA,,AGRICULTURE,HARYANA,Information regarding control of stem rot in mustard,            2  50 WP                         45-50   65-70       100  100          
2015,11,26,Wheat,JIND,RABI,AGRICULTURE,HARYANA,Information regarding first irrigation in wheat crop ,first irrigation in wheat crop sowing time after 21 to 25 days
2020,9,10,Cotton Kapas,BHIWANI,,AGRICULTURE,HARYANA,Information regarding control of whitefly JassidThrips  in cotton ,          300     30  EC    1        250         
2020,8,31,Cotton Kapas,FATEHABAD,,AGRICULTURE,HARYANA,information regarding Pradhan Mantri Fasal bima yojana  ,               1800-103-0061  1800 180 2117 Landline Nos: 91 11 46869800     
=======
Year,Month,Day,Crop,DistrictName,Season,Sector,StateName,QueryText,KccAns
2016,8,7,Cotton Kapas,FATEHABAD,KHARIF,AGRICULTURE,HARYANA,Information regarding to total dosese of fertilizers in cotton crop ,urea  140kgssp-150 kgpotas-40 kgzinc-10 kgacre
2019,1,15,Other,PANIPAT,,AGRICULTURE,HARYANA,information regarding site for check subsidies,site agriharyanaorg
2021,1,5,Wheat,FARIDABAD,,AGRICULTURE,HARYANA,TELL ME NUTRIENT MANAGEMENT  ,NPK 18:18:18   10         
2013,10,20,Mustard,SIRSA,KHARIF,AGRICULTURE,HARYANA,Information regarding improved varieties of sarson,RH-30RH-0749RH-9801RH-9304T-59RB-50
2014,12,8,Wheat,FATEHABAD,RABI,AGRICULTURE,HARYANA,information regarding control of termite in wheat ,broadcasting of chloropyriphos20 2 litre  2 litre of water25 kg of soilacre
2010,11,27,Wheat,MAHENDRA GARH,KHARIF,AGRICULTURE,HARYANA,information regarding to the fertilizers dose in wheat crop ,to the fertilizers dose in wheat crop is dap-50kgurea-110kgmop-20kgzinc sulphate- 10kgacre
2017,9,12,Mustard,JIND,KHARIF,AGRICULTURE,HARYANA,informaton regarding of varieties of musturd,RH-30  T-59 RH-8113 RB-50 RH 8812 RH 781 RH-819  RH 9304 RH 9801 RH 0406 RB 9901 RH - 0749
2016,6,2,BhindiOkraLadysfinger,KARNAL,KHARIF,HORTICULTURE,HARYANA,SOWING TIME OF BHINDI ,SOWING TIME OF BHINDI FEBUARY - MARCH  JUNE JULY MONTH 
2017,11,26,Mustard,REWARI,,AGRICULTURE,HARYANA,INFORMATION REGARDING OF IRRIGATION TIME IN MUSTERD CROP ,FIRST IRRIGATION IN MUSTERD CROP AT FLOWRING STAGE
2022,9,3,Others,GURGAON,,AGRICULTURE,HARYANA,Haryana State Agricultural Marketing Board,Haryana State Agricultural Marketing BoardC-6 SECTOR - 6PANCHKULAHARYANA  INDIAChief Admin BoardEPABX:     91-172-2560056 2560256 2560143 2560229Website:     wwwhsamborgin Toll Free No 18001802060
2017,1,23,Barseem,AMBALA,RABI,AGRICULTURE,HARYANA,information regarding to fungal in barseem ,control of fungal in barseem - 500 gm bavistin in 200 liter of water per acre
2012,7,31,1137,FARIDABAD,JAYAD,AGRICULTURE,HARYANA,information regarding fertilizer dose in basmati ,urea 80 kg  SSP-75 KG   zinc-10 kg
2009,4,1,Cotton Kapas,GURGAON,JAYAD,AGRICULTURE,HARYANA,INFORMATION REGARDING TO IMPROVED THE VARITIES OF COTTON CROP ,I TOLD THE KISAN TO IMPROVED THE VARITIES OF COTTON CROP IS HHH-223HHH-287H-1117
2023,1,28,Others,KAITHAL,,AGRICULTURE,HARYANA,Information regarding subsidies,        http:agriharyanaorg  http:hortharyanagovinen   https:agriharyanagovin   https:saralharyanagovin    0172-2571553  1800 180 2117   
2018,12,23,Wheat,PANIPAT,0,AGRICULTURE,HARYANA,Information regarding control of mixed weed in wheat,Spray atlantis 160 gram or total16 gram or vesta 160gram 500 gram surfactant  or acord plus 500 mililiter  dissolve in 200 liter water per acre within 30-35 days  after sowing
2018,4,28,Others,JIND,,AGRICULTURE,HARYANA,Information regarding Weather ,There will be some clouds  no some chance of rainfall 
2024,11,4,Others,SIRSA,,AGRICULTURE,HARYANA,Information regarding subsidy on paddy straw management,          https:agriharyanagovinapplyschemes     30112024                         21  -134117   :- 0172 2571553 2521900      1800 180 2117      9     5      
2022,11,25,Onion,JHAJJAR,,HORTICULTURE,HARYANA,Information regarding sowing time of onion,      :-                                 35             -2   -3     -4         -53              4 - 5         3 -4                   :- 20    100   125      35      10    21     I        400-500    45    900 -1100      30  400-500      50-60              8-10               350   Oxyflurfen  23 5  EC     50 -60               8 -10                175    2 8  EC   60      25 EC  300    50  EC  140 -160                         400 -500   -45      200           -99  20     100                         19: 19: 19  100   10             2000                         1                  15        10    1          200     Hisar -2 -  130-145 Days 120 Qtl  Pusa Red :- 125-140 Days 100-120 Qtl    Hisar Onion -3:- 130-140 Days 125 Qtl    Hisar Onion -4 :- 130-135 Days 132 Qtl     Khrif onion varieties : Nipad -53 N-53 :- 140-145 Days 90-100 qtl  Agrifound Dark Red  ADR  :- 140-150 Days 110-120 Qtl    :                                 : 9    430           01662-255433  34        1800 180 3001                                  4--        01662- 284321 255405       01662-284323 255430 255432          01662-255433 255434                 18001803001    1000  1200       18001803111  1000  1200        18001804002   
2016,7,13,Green Gram Moong Bean Moong,BHIWANI,KHARIF,AGRICULTURE,HARYANA,yellow mosaic virus in greengram,Spray methyl demeton 25 EC 200 mlacre for control of yellow mosaic virus in greengram
2022,6,10,Green Gram Moong Bean Moong,BHIWANI,,AGRICULTURE,HARYANA, Information regarding  varieties of moong  ,    -    MH-421 1142
2016,5,30,Cotton Kapas,BHIWANI,KHARIF,AGRICULTURE,HARYANA,improved varieties of BT cotton ,Rasi-134 Rasi-138 Rasi-650 Rasi-653 R C H- 776R C H -602 ankur -3028 sriram-64886588 bayare-7007
2010,2,3,Others,KARNAL,KHARIF,AGRICULTURE,HARYANA,FARMER ASKS ME ABOUT THE TOLL FREE NUMBER OF HISAR UNIVERSITY ,18001803001USE ANY NETWORK
2011,8,10,Cotton Kapas,FATEHABAD,JAYAD,AGRICULTURE,HARYANA,how to control thirips in cotton crop ,spray to carvoril  600 gm in 200 liter of water  acre 
2017,8,4,Cotton Kapas,SIRSA,KHARIF,AGRICULTURE,HARYANA,Information regarding how to control white  fly in cotton crop ,spray 200ml oberon 50 gm ektara 500 ml nimbisidin mixed in 200liter water  ecd 
2010,2,24,1275,BHIWANI,,HORTICULTURE,HARYANA,SOWING TIME OF BOTTLE GOURD ,FEB-MARCH 
2014,9,9,Cotton Kapas,SONEPAT,KHARIF,AGRICULTURE,HARYANA,how control disease in cotton ,how control disease in cotton spray of coc  600-800 gram in 150-200 litre water per acre
2019,2,3,Wheat,REWARI,,AGRICULTURE,HARYANA,Information regarding how to control mixed weeds in wheat crop ,Spray 500 ml accord plus in  250 liter water  acre at 30-35 days after sowing time 
2020,12,30,Others,JIND,,AGRICULTURE,HARYANA,information regarding  Pradhan Mantri Fasal bima yojana ,--                    common service centre   1800-103-0061    
2016,9,11,Cotton Kapas,HISSAR,KHARIF,AGRICULTURE,HARYANA,How to control flower dropping in cotton ,How to control flower dropping in cotton  spray of N:P:K 13:00:45 2 kg in 200 liter water 
2010,7,2,Guar,HISSAR,JAYAD,AGRICULTURE,HARYANA,IMPROVED VARITIES OF GUARA CROP ,IMPROVED VARITIES OF GUARA CROP :- HG-75 HG-365 HG-563
2021,10,22,Mustard,BHIWANI,,AGRICULTURE,HARYANA,Information regarding  varieties  of mustard ,   RH-30  T-59 RH-8113 RB-50 RH 8812 RH 781 RH-819  RH 9304 RH 9801 RH 0406 RB 9901  RH - 0749RH-725RH- 725 -136-143DAYS FOR MATURITY25-26 MAN OR10-105 QUINTAL PER ACRE
2023,7,6,Radish,SONEPAT,,HORTICULTURE,HARYANA,Information regarding how to control insect pest  in radish,        250        25  EC    30  EC  250         
2021,9,17,Bitter Gourd,PALWAL,,HORTICULTURE,HARYANA,SOWING TIME OF BITTER GOURD ,                        i
2013,2,13,Bottle Gourd ,JIND,,HORTICULTURE,HARYANA,sowing time of bitter guard ,feb to march
2014,11,30,Potato,REWARI,RABI,HORTICULTURE,HARYANA,How to control Early Blight in potato,Spray 400 gm M-45 in 200 lt of water per acre
2017,10,17,Mustard,MAHENDRA GARH,RABI,AGRICULTURE,HARYANA,information regarding of varieties of mustard,RH-30  T-59 RH-8113 RB-50 RH 8812 RH 781 RH-819  RH 9304  RH 9801 RH 0406 RB 9901  RH - 0749
2018,6,25,Pearl Millet BajraBulrush MilletSpiked Millet,MAHENDRA GARH,KHARIF,AGRICULTURE,HARYANA,Information regarding improved varieties of Bajra,Information regarding improved varieties of BajraHHB-50 HHB-60 HHB-67 HHB-94 HHB-117 HHB-146 HHB-197 HHB-216 HHB-223
2015,5,27,Others,SIRSA,KHARIF,AGRICULTURE,HARYANA,INFORMATION REGARDING OF USSD SERVICE SEVA ,INFORMATION REGARDING OF USSD SERVICE SEVA -491103 OK
2015,9,15,Paddy Dhan,SONEPAT,KHARIF,AGRICULTURE,HARYANA,Information regarding how to control black grain in paddy crop ,spray propiconazole 25 ec  200 ml in 200 litre of wateracre
2014,2,4,Onion,JIND,KHARIF,HORTICULTURE,HARYANA,Information regarding to improved growth in onion crop ,spray npk 19:19:19  1 kg in 100 litre of wateracre
2020,6,5,fodder sorghum,GURGAON,,AGRICULTURE,HARYANA,INFORMATION REGARDING HOW TO IMPROVE GROWTH IN  SORGHUM CROP ,       NPK 19:19:19 1   100           
2024,1,3,Mustard,HISSAR,,AGRICULTURE,HARYANA,Information regarding improved growth in mustard ,         NPK 18:18:18 1   100        
2010,12,27,1296,ROHTAK,KHARIF,HORTICULTURE,HARYANA,CONTROL OF LATE BLIGHT IN POTATO CROP ,SPRAY TO INDOFIL-M-45  600 GM IN 200 LITRES OF WATERACRE 
2020,1,1,Wheat,HISSAR,,AGRICULTURE,HARYANA,Information regarding how to control mixed weeds in wheat crop ,             500     Fenoxaprop-p-ethyl 8 Metribuzin 14  160   Clodinafop propargyl  15  Metsulfuron methyl 1  WP   200       30 -35          
2022,4,20,Maize Makka,KAITHAL,,AGRICULTURE,HARYANA,Information regarding control of caterpillar in maize ,            500      36 SL 250    250         
2014,12,8,Pea Vegetable,BHIWANI,RABI,HORTICULTURE,HARYANA,information regarding  how to control thirps in pea crop ,information regarding  how to control thirps in pea crop spray 400 gm melathion or350 ml  rogor in 200 liter water   acre 
2017,9,25,Paddy Dhan,REWARI,KHARIF,AGRICULTURE,HARYANA,sowing time of oat ,sowing time of oat --15 october to 15 november 
2017,9,3,Cotton Kapas,ROHTAK,,AGRICULTURE,HARYANA,information regardingh how to control fangle disease in cotton ,control are:-spray-stereptocyclien6-8 gramcoc coper oxi cloried600-800 gram in 150-200 leetr water per acer
2017,2,27,Wheat,MAHENDRA GARH,RABI,AGRICULTURE,HARYANA,Information regarding HAU Helpline No,HAU Helpline no 1800-180-3001contect :-Monday Wednesdayand Friday 10 am to 12 am
2022,2,19,Others,GURGAON,,AGRICULTURE,HARYANA,other state call,               I
2018,4,13,Paddy Dhan,MAHENDRA GARH,KHARIF,AGRICULTURE,HARYANA,Information regarding sowing time of nursury of paddy ,sowing time of nursury of paddy  15 may to 30 june
2024,1,10,Others,PALWAL,,AGRICULTURE,HARYANA,Information regarding subsidies on Solar pump,   75         wwwsaralharyanagovin             - 0172 258 7233
2011,1,9,Wheat,JHAJJAR,KHARIF,AGRICULTURE,HARYANA,WEEDS CONTROL IN WHEAT CROP ,SPRAY OF ALGRIP  80 GM IN 200 LITRES OF WATER  ACRE 
2017,3,5,Wheat,MAHENDRA GARH,RABI,AGRICULTURE,HARYANA,Information regarding control of zinc deficiency in wheat ,spray 25kg Urea  500 gm Zinc in 100 Ltr of water acre 
2018,5,23,Others,REWARI,KHARIF,AGRICULTURE,HARYANA,Information regarding Weather ,some cloud and no chance of rainfall today 
2015,8,25,Others,SIRSA,KHARIF,AGRICULTURE,HARYANA,Weather of sirsa ,Today some chance of rain fall 
2025,3,5,Others,SONEPAT,,AGRICULTURE,HARYANA,Asked about to pm kisan samman nidhi yojana ,                  DBT    
2012,10,30,Wheat,KAITHAL,KHARIF,AGRICULTURE,HARYANA,Improved varieties of wheat,improved varieties of wheat: Raj 3765 WH 542WH 711 WH 1105 DBW 17 WH 157 PBW 343
2020,1,24,Others,BHIWANI,,AGRICULTURE,HARYANA,Farmer asked query on Weather,I                        20      6     21     
2012,4,12,Saffron,HISSAR,JAYAD,HORTICULTURE,HARYANA,sowing time of hisar  ,june -july 
2018,5,30,Wheat,YAMUNA NAGAR,KHARIF,AGRICULTURE,HARYANA,information regardingh weed control of paddy nursury ,weeds control in paddy paddy nursury:-broadcast in 600 gm sofitin 60 kg sand  acre
2020,8,12,Others,FATEHABAD,,AGRICULTURE,HARYANA,Information regarding subsidies for agriculture implement ,         www agriharyanacrm com               0172 -2571553   2571544            1      2000        1   -3      5000       3        10 000    https:khetibizcomagriculture-farm-implements-subsidy-anudan-india-2020-hindi     1      2000        1   -3      5000       3        10 000    
2018,8,3,Lethyrus,BHIWANI,,AGRICULTURE,HARYANA,TELL ME WEATHER INFORMATION,NO RAIN POSSIBILITY IN NEXT 5 DAYS
2015,1,27,Wheat,BHIWANI,RABI,AGRICULTURE,HARYANA,Information regarding for weed control in wheat crop,Spray acord plus 500 ml 200 liter of water per acer 32 days after sowing
2014,12,3,Barseem,SONEPAT,RABI,AGRICULTURE,HARYANA,How to control of slow groth and yellow leaf in barseem crops,How to  of slow groth and yellow leaf in barseem crops control are:- spray- megnisium sulphat 1kg in 100 liter water per acer
2020,10,16,Garlic,SIRSA,,HORTICULTURE,HARYANA, INFORMATION REGARDING SOWING TIME OF GARLIC ,25                  I
2022,6,4,Others,JHAJJAR,,AGRICULTURE,HARYANA,Information regarding PM Kisan Samman Nidhi Yojna,                   wwwpmkisangovin           011-24300606
2015,7,29,Cotton Kapas,FATEHABAD,KHARIF,AGRICULTURE,HARYANA,how to control leaf carl in cotton crops,spray500 ml trijophos 500ml nimbisidin in 200 lit in water  acre 151
2015,2,11,Guava,SIRSA,RABI,HORTICULTURE,HARYANA,How to control flower and fruit dropping ,Spray 1 ml Planofix or oriyofinzin per 45 lt of water
2009,8,4,9999,FATEHABAD,JAYAD,9999,HARYANA,CONTROL OF IRON DEFY IN PADDY ,SPRAY FERROUS SULPAHTE  500 GM IN 100 LIT WATER PER ACRE 
2022,9,28,Cotton Kapas,MEWAT,,AGRICULTURE,HARYANA,Information regarding control of flower and fruit dropping in cotton ,   -        2  N:P:K 13:00:45  200          
2018,7,18,Paddy Dhan,KARNAL,KHARIF,AGRICULTURE,HARYANA,how to control weeds of paddy crops ,spray 100 ml nominee gold  150 liter water per acre 
2015,5,13,Others,JHAJJAR,KHARIF,AGRICULTURE,HARYANA,Information regarding pusa farm helpline toll free no,Information regarding pusa farm helpline toll free noPusa farm helpline toll free no-1800118989
2018,10,2,Cauliflower,YAMUNA NAGAR,0,HORTICULTURE,HARYANA,how to control sundi in cauliflower  ,75 ml fanvalrate 20 EC or 60 ml cypermethrin 25 EC or 200 ml deltamethrin 28 EC in 200-250 liter water  acre 
2015,11,17,Others,FATEHABAD,RABI,AGRICULTURE,HARYANA,Information regarding varieties of wheat ,Improved varieties of Wheat-wh-1105whd-948wh-711pbw-343hd-2967dbw-17dbw -621 650 hd 2851 2894 
2023,6,27,Others,SIRSA,,AGRICULTURE,HARYANA,Information regarding subsidies,        http:agriharyanaorg  http:hortharyanagovinen   https:agriharyanagovin   https:saralharyanagovin    0172-2571553  1800 180 2117   
2014,8,9,Cotton Kapas,SIRSA,JAYAD,AGRICULTURE,HARYANA,information regarding how to control thirps in cotton crop ,information regarding how to control thirps in cotton crop spray of rogor 350 ml  1 liter nimbicidin in 200 liter water acre 
2016,9,6,Paddy Dhan,MAHENDRA GARH,KHARIF,AGRICULTURE,HARYANA,How to control flower dropping in cotton ,How to control flower dropping in cotton How to control flower dropping in cotton  spray of N:P:K 13:00:45 2 kg in 200 liter water 
2017,6,26,Others,KURKSHETRA,,AGRICULTURE,HARYANA,Information regarding of fishfarming ,Information regarding of fishfarming : contect no-0184-2269220124-2220679        :-0184-226922  0124-2220679 
2024,11,2,Wheat,BHIWANI,,AGRICULTURE,HARYANA,Information regarding fertilizer dose in wheat,      :- 60     46 130  24       16 150   DAP 50  12      60 20   21 10        100     50       20      10     21                 12:32:16  70-75           
2022,8,29,Sugarcane Noble Cane,PANIPAT,,AGRICULTURE,HARYANA,Information regarding control of Pest in sugarcane ,      150 ml   200 SL     200-250      
2017,5,19,Cotton Kapas,REWARI,,AGRICULTURE,HARYANA,improved varieties of BT cotton ,Rasi-134 Rasi-138 Rasi-650 Rasi-653 R C H- 776R C H -602 ankur -3028 sriram-64886588 bayare-7007
2017,11,7,Napier Grass,JHAJJAR,RABI,AGRICULTURE,HARYANA,varieties of rabi maize,HHM-1  HHM-2  HM-4  HM-5  HM-10  HM-11  HQPM-1  HQPM-5
2013,11,24,Tomato,JHAJJAR,KHARIF,HORTICULTURE,HARYANA,Information regarding seed treatment in tomato,Seed treatment for 25 gm Emisan or Captan or Thiram per kilogram of seed
2014,7,5,Cotton Kapas,JIND,JAYAD,AGRICULTURE,HARYANA,Information regarding control of zinc deficiency in cotton,control of zinc deficiency in cottonspray 25kg Urea  500 gm Zinc in 100 Ltr of water acre 
2015,10,14,Paddy Dhan,PALWAL,KHARIF,AGRICULTURE,HARYANA,HOW TO CONTROL FUNJAL DISEASE IN PADDY ,HOW TO CONTROL FUNJAL DISEASE IN PADDY  SPRAY OF CARVENDAJIM BABASTIN500 GM IN 200 LITER WATERACRE 
2014,4,23,Cotton Kapas,PALWAL,JAYAD,AGRICULTURE,HARYANA,Information regarding early varieties of BT cotton,Information regarding early varieties of BT cottonearly varieties of BT cotton-HHH-287HHH-223RCH-650BGIIRCH-776BGIIHHH-283
2018,11,3,Others,KAITHAL,0,AGRICULTURE,HARYANA,Information regarding Mandi rates of different crops,For Information regarding  Mandi rates of different crops- Contact  :- 1800 180 2060
2012,8,20,Guar,KARNAL,JAYAD,AGRICULTURE,HARYANA,how to control thirips in guara crop ,spray to malathion  200 ml in 200 liter of water  acre 
2015,4,24,Green Gram Moong Bean Moong,PALWAL,JAYAD,AGRICULTURE,HARYANA,improved varieties of moong ,Muskan Basanti satya SML-668  h m-421
2018,5,9,Cotton Kapas,MEWAT,KHARIF,AGRICULTURE,HARYANA,Information regarding improved varieties of btcotton crop ,Bt-cotton varieties  rashi-134138602650653779776sri ram-64886588ankur-3028 bg-2
2014,9,18,Carrot,BHIWANI,KHARIF,HORTICULTURE,HARYANA,information regarding varieties  in carrot,information regarding varieties  in carrot-hisar garic natis  pusa kesar 
2015,12,31,Wheat,JHAJJAR,RABI,AGRICULTURE,HARYANA,Information regarding  late varieties of wheat crop ,Late varities of wheat - HD-2851 HD-2932 RAJ-3765 PBW-373 UP-2338 W H-3061025
2015,5,21,Paddy Dhan,KAITHAL,KHARIF,AGRICULTURE,HARYANA,Information regarding seed treatment for nursary sowing in paddy,10 gm Emisan or 10 gm Carbendazim dissolve in 10 lt of water
2022,12,14,Others,KARNAL,,AGRICULTURE,HARYANA,information regarding Pradhanmantri Kisan Samman Nidhi Yojana contact number,                        wwwpmkisangovin       011-24300606        15526118001155266         
2016,6,8,Guar,SIRSA,KHARIF,AGRICULTURE,HARYANA,Information regarding improved varieties of Gwar,HG-75 HG-365 HG-563 HG-870 HG 2-20
2021,10,4,Mustard,SIRSA,,AGRICULTURE,HARYANA,Information regarding control of stem rot in mustard,            2  50 WP                         45-50   65-70       100  100          
2015,11,26,Wheat,JIND,RABI,AGRICULTURE,HARYANA,Information regarding first irrigation in wheat crop ,first irrigation in wheat crop sowing time after 21 to 25 days
2020,9,10,Cotton Kapas,BHIWANI,,AGRICULTURE,HARYANA,Information regarding control of whitefly JassidThrips  in cotton ,          300     30  EC    1        250         
2020,8,31,Cotton Kapas,FATEHABAD,,AGRICULTURE,HARYANA,information regarding Pradhan Mantri Fasal bima yojana  ,               1800-103-0061  1800 180 2117 Landline Nos: 91 11 46869800     
>>>>>>> d9e53876
<|MERGE_RESOLUTION|>--- conflicted
+++ resolved
@@ -1,4 +1,3 @@
-<<<<<<< HEAD
 Year,Month,Day,Crop,DistrictName,Season,Sector,StateName,QueryText,KccAns
 2016,8,7,Cotton Kapas,FATEHABAD,KHARIF,AGRICULTURE,HARYANA,Information regarding to total dosese of fertilizers in cotton crop ,urea  140kgssp-150 kgpotas-40 kgzinc-10 kgacre
 2019,1,15,Other,PANIPAT,,AGRICULTURE,HARYANA,information regarding site for check subsidies,site agriharyanaorg
@@ -100,106 +99,3 @@
 2015,11,26,Wheat,JIND,RABI,AGRICULTURE,HARYANA,Information regarding first irrigation in wheat crop ,first irrigation in wheat crop sowing time after 21 to 25 days
 2020,9,10,Cotton Kapas,BHIWANI,,AGRICULTURE,HARYANA,Information regarding control of whitefly JassidThrips  in cotton ,          300     30  EC    1        250         
 2020,8,31,Cotton Kapas,FATEHABAD,,AGRICULTURE,HARYANA,information regarding Pradhan Mantri Fasal bima yojana  ,               1800-103-0061  1800 180 2117 Landline Nos: 91 11 46869800     
-=======
-Year,Month,Day,Crop,DistrictName,Season,Sector,StateName,QueryText,KccAns
-2016,8,7,Cotton Kapas,FATEHABAD,KHARIF,AGRICULTURE,HARYANA,Information regarding to total dosese of fertilizers in cotton crop ,urea  140kgssp-150 kgpotas-40 kgzinc-10 kgacre
-2019,1,15,Other,PANIPAT,,AGRICULTURE,HARYANA,information regarding site for check subsidies,site agriharyanaorg
-2021,1,5,Wheat,FARIDABAD,,AGRICULTURE,HARYANA,TELL ME NUTRIENT MANAGEMENT  ,NPK 18:18:18   10         
-2013,10,20,Mustard,SIRSA,KHARIF,AGRICULTURE,HARYANA,Information regarding improved varieties of sarson,RH-30RH-0749RH-9801RH-9304T-59RB-50
-2014,12,8,Wheat,FATEHABAD,RABI,AGRICULTURE,HARYANA,information regarding control of termite in wheat ,broadcasting of chloropyriphos20 2 litre  2 litre of water25 kg of soilacre
-2010,11,27,Wheat,MAHENDRA GARH,KHARIF,AGRICULTURE,HARYANA,information regarding to the fertilizers dose in wheat crop ,to the fertilizers dose in wheat crop is dap-50kgurea-110kgmop-20kgzinc sulphate- 10kgacre
-2017,9,12,Mustard,JIND,KHARIF,AGRICULTURE,HARYANA,informaton regarding of varieties of musturd,RH-30  T-59 RH-8113 RB-50 RH 8812 RH 781 RH-819  RH 9304 RH 9801 RH 0406 RB 9901 RH - 0749
-2016,6,2,BhindiOkraLadysfinger,KARNAL,KHARIF,HORTICULTURE,HARYANA,SOWING TIME OF BHINDI ,SOWING TIME OF BHINDI FEBUARY - MARCH  JUNE JULY MONTH 
-2017,11,26,Mustard,REWARI,,AGRICULTURE,HARYANA,INFORMATION REGARDING OF IRRIGATION TIME IN MUSTERD CROP ,FIRST IRRIGATION IN MUSTERD CROP AT FLOWRING STAGE
-2022,9,3,Others,GURGAON,,AGRICULTURE,HARYANA,Haryana State Agricultural Marketing Board,Haryana State Agricultural Marketing BoardC-6 SECTOR - 6PANCHKULAHARYANA  INDIAChief Admin BoardEPABX:     91-172-2560056 2560256 2560143 2560229Website:     wwwhsamborgin Toll Free No 18001802060
-2017,1,23,Barseem,AMBALA,RABI,AGRICULTURE,HARYANA,information regarding to fungal in barseem ,control of fungal in barseem - 500 gm bavistin in 200 liter of water per acre
-2012,7,31,1137,FARIDABAD,JAYAD,AGRICULTURE,HARYANA,information regarding fertilizer dose in basmati ,urea 80 kg  SSP-75 KG   zinc-10 kg
-2009,4,1,Cotton Kapas,GURGAON,JAYAD,AGRICULTURE,HARYANA,INFORMATION REGARDING TO IMPROVED THE VARITIES OF COTTON CROP ,I TOLD THE KISAN TO IMPROVED THE VARITIES OF COTTON CROP IS HHH-223HHH-287H-1117
-2023,1,28,Others,KAITHAL,,AGRICULTURE,HARYANA,Information regarding subsidies,        http:agriharyanaorg  http:hortharyanagovinen   https:agriharyanagovin   https:saralharyanagovin    0172-2571553  1800 180 2117   
-2018,12,23,Wheat,PANIPAT,0,AGRICULTURE,HARYANA,Information regarding control of mixed weed in wheat,Spray atlantis 160 gram or total16 gram or vesta 160gram 500 gram surfactant  or acord plus 500 mililiter  dissolve in 200 liter water per acre within 30-35 days  after sowing
-2018,4,28,Others,JIND,,AGRICULTURE,HARYANA,Information regarding Weather ,There will be some clouds  no some chance of rainfall 
-2024,11,4,Others,SIRSA,,AGRICULTURE,HARYANA,Information regarding subsidy on paddy straw management,          https:agriharyanagovinapplyschemes     30112024                         21  -134117   :- 0172 2571553 2521900      1800 180 2117      9     5      
-2022,11,25,Onion,JHAJJAR,,HORTICULTURE,HARYANA,Information regarding sowing time of onion,      :-                                 35             -2   -3     -4         -53              4 - 5         3 -4                   :- 20    100   125      35      10    21     I        400-500    45    900 -1100      30  400-500      50-60              8-10               350   Oxyflurfen  23 5  EC     50 -60               8 -10                175    2 8  EC   60      25 EC  300    50  EC  140 -160                         400 -500   -45      200           -99  20     100                         19: 19: 19  100   10             2000                         1                  15        10    1          200     Hisar -2 -  130-145 Days 120 Qtl  Pusa Red :- 125-140 Days 100-120 Qtl    Hisar Onion -3:- 130-140 Days 125 Qtl    Hisar Onion -4 :- 130-135 Days 132 Qtl     Khrif onion varieties : Nipad -53 N-53 :- 140-145 Days 90-100 qtl  Agrifound Dark Red  ADR  :- 140-150 Days 110-120 Qtl    :                                 : 9    430           01662-255433  34        1800 180 3001                                  4--        01662- 284321 255405       01662-284323 255430 255432          01662-255433 255434                 18001803001    1000  1200       18001803111  1000  1200        18001804002   
-2016,7,13,Green Gram Moong Bean Moong,BHIWANI,KHARIF,AGRICULTURE,HARYANA,yellow mosaic virus in greengram,Spray methyl demeton 25 EC 200 mlacre for control of yellow mosaic virus in greengram
-2022,6,10,Green Gram Moong Bean Moong,BHIWANI,,AGRICULTURE,HARYANA, Information regarding  varieties of moong  ,    -    MH-421 1142
-2016,5,30,Cotton Kapas,BHIWANI,KHARIF,AGRICULTURE,HARYANA,improved varieties of BT cotton ,Rasi-134 Rasi-138 Rasi-650 Rasi-653 R C H- 776R C H -602 ankur -3028 sriram-64886588 bayare-7007
-2010,2,3,Others,KARNAL,KHARIF,AGRICULTURE,HARYANA,FARMER ASKS ME ABOUT THE TOLL FREE NUMBER OF HISAR UNIVERSITY ,18001803001USE ANY NETWORK
-2011,8,10,Cotton Kapas,FATEHABAD,JAYAD,AGRICULTURE,HARYANA,how to control thirips in cotton crop ,spray to carvoril  600 gm in 200 liter of water  acre 
-2017,8,4,Cotton Kapas,SIRSA,KHARIF,AGRICULTURE,HARYANA,Information regarding how to control white  fly in cotton crop ,spray 200ml oberon 50 gm ektara 500 ml nimbisidin mixed in 200liter water  ecd 
-2010,2,24,1275,BHIWANI,,HORTICULTURE,HARYANA,SOWING TIME OF BOTTLE GOURD ,FEB-MARCH 
-2014,9,9,Cotton Kapas,SONEPAT,KHARIF,AGRICULTURE,HARYANA,how control disease in cotton ,how control disease in cotton spray of coc  600-800 gram in 150-200 litre water per acre
-2019,2,3,Wheat,REWARI,,AGRICULTURE,HARYANA,Information regarding how to control mixed weeds in wheat crop ,Spray 500 ml accord plus in  250 liter water  acre at 30-35 days after sowing time 
-2020,12,30,Others,JIND,,AGRICULTURE,HARYANA,information regarding  Pradhan Mantri Fasal bima yojana ,--                    common service centre   1800-103-0061    
-2016,9,11,Cotton Kapas,HISSAR,KHARIF,AGRICULTURE,HARYANA,How to control flower dropping in cotton ,How to control flower dropping in cotton  spray of N:P:K 13:00:45 2 kg in 200 liter water 
-2010,7,2,Guar,HISSAR,JAYAD,AGRICULTURE,HARYANA,IMPROVED VARITIES OF GUARA CROP ,IMPROVED VARITIES OF GUARA CROP :- HG-75 HG-365 HG-563
-2021,10,22,Mustard,BHIWANI,,AGRICULTURE,HARYANA,Information regarding  varieties  of mustard ,   RH-30  T-59 RH-8113 RB-50 RH 8812 RH 781 RH-819  RH 9304 RH 9801 RH 0406 RB 9901  RH - 0749RH-725RH- 725 -136-143DAYS FOR MATURITY25-26 MAN OR10-105 QUINTAL PER ACRE
-2023,7,6,Radish,SONEPAT,,HORTICULTURE,HARYANA,Information regarding how to control insect pest  in radish,        250        25  EC    30  EC  250         
-2021,9,17,Bitter Gourd,PALWAL,,HORTICULTURE,HARYANA,SOWING TIME OF BITTER GOURD ,                        i
-2013,2,13,Bottle Gourd ,JIND,,HORTICULTURE,HARYANA,sowing time of bitter guard ,feb to march
-2014,11,30,Potato,REWARI,RABI,HORTICULTURE,HARYANA,How to control Early Blight in potato,Spray 400 gm M-45 in 200 lt of water per acre
-2017,10,17,Mustard,MAHENDRA GARH,RABI,AGRICULTURE,HARYANA,information regarding of varieties of mustard,RH-30  T-59 RH-8113 RB-50 RH 8812 RH 781 RH-819  RH 9304  RH 9801 RH 0406 RB 9901  RH - 0749
-2018,6,25,Pearl Millet BajraBulrush MilletSpiked Millet,MAHENDRA GARH,KHARIF,AGRICULTURE,HARYANA,Information regarding improved varieties of Bajra,Information regarding improved varieties of BajraHHB-50 HHB-60 HHB-67 HHB-94 HHB-117 HHB-146 HHB-197 HHB-216 HHB-223
-2015,5,27,Others,SIRSA,KHARIF,AGRICULTURE,HARYANA,INFORMATION REGARDING OF USSD SERVICE SEVA ,INFORMATION REGARDING OF USSD SERVICE SEVA -491103 OK
-2015,9,15,Paddy Dhan,SONEPAT,KHARIF,AGRICULTURE,HARYANA,Information regarding how to control black grain in paddy crop ,spray propiconazole 25 ec  200 ml in 200 litre of wateracre
-2014,2,4,Onion,JIND,KHARIF,HORTICULTURE,HARYANA,Information regarding to improved growth in onion crop ,spray npk 19:19:19  1 kg in 100 litre of wateracre
-2020,6,5,fodder sorghum,GURGAON,,AGRICULTURE,HARYANA,INFORMATION REGARDING HOW TO IMPROVE GROWTH IN  SORGHUM CROP ,       NPK 19:19:19 1   100           
-2024,1,3,Mustard,HISSAR,,AGRICULTURE,HARYANA,Information regarding improved growth in mustard ,         NPK 18:18:18 1   100        
-2010,12,27,1296,ROHTAK,KHARIF,HORTICULTURE,HARYANA,CONTROL OF LATE BLIGHT IN POTATO CROP ,SPRAY TO INDOFIL-M-45  600 GM IN 200 LITRES OF WATERACRE 
-2020,1,1,Wheat,HISSAR,,AGRICULTURE,HARYANA,Information regarding how to control mixed weeds in wheat crop ,             500     Fenoxaprop-p-ethyl 8 Metribuzin 14  160   Clodinafop propargyl  15  Metsulfuron methyl 1  WP   200       30 -35          
-2022,4,20,Maize Makka,KAITHAL,,AGRICULTURE,HARYANA,Information regarding control of caterpillar in maize ,            500      36 SL 250    250         
-2014,12,8,Pea Vegetable,BHIWANI,RABI,HORTICULTURE,HARYANA,information regarding  how to control thirps in pea crop ,information regarding  how to control thirps in pea crop spray 400 gm melathion or350 ml  rogor in 200 liter water   acre 
-2017,9,25,Paddy Dhan,REWARI,KHARIF,AGRICULTURE,HARYANA,sowing time of oat ,sowing time of oat --15 october to 15 november 
-2017,9,3,Cotton Kapas,ROHTAK,,AGRICULTURE,HARYANA,information regardingh how to control fangle disease in cotton ,control are:-spray-stereptocyclien6-8 gramcoc coper oxi cloried600-800 gram in 150-200 leetr water per acer
-2017,2,27,Wheat,MAHENDRA GARH,RABI,AGRICULTURE,HARYANA,Information regarding HAU Helpline No,HAU Helpline no 1800-180-3001contect :-Monday Wednesdayand Friday 10 am to 12 am
-2022,2,19,Others,GURGAON,,AGRICULTURE,HARYANA,other state call,               I
-2018,4,13,Paddy Dhan,MAHENDRA GARH,KHARIF,AGRICULTURE,HARYANA,Information regarding sowing time of nursury of paddy ,sowing time of nursury of paddy  15 may to 30 june
-2024,1,10,Others,PALWAL,,AGRICULTURE,HARYANA,Information regarding subsidies on Solar pump,   75         wwwsaralharyanagovin             - 0172 258 7233
-2011,1,9,Wheat,JHAJJAR,KHARIF,AGRICULTURE,HARYANA,WEEDS CONTROL IN WHEAT CROP ,SPRAY OF ALGRIP  80 GM IN 200 LITRES OF WATER  ACRE 
-2017,3,5,Wheat,MAHENDRA GARH,RABI,AGRICULTURE,HARYANA,Information regarding control of zinc deficiency in wheat ,spray 25kg Urea  500 gm Zinc in 100 Ltr of water acre 
-2018,5,23,Others,REWARI,KHARIF,AGRICULTURE,HARYANA,Information regarding Weather ,some cloud and no chance of rainfall today 
-2015,8,25,Others,SIRSA,KHARIF,AGRICULTURE,HARYANA,Weather of sirsa ,Today some chance of rain fall 
-2025,3,5,Others,SONEPAT,,AGRICULTURE,HARYANA,Asked about to pm kisan samman nidhi yojana ,                  DBT    
-2012,10,30,Wheat,KAITHAL,KHARIF,AGRICULTURE,HARYANA,Improved varieties of wheat,improved varieties of wheat: Raj 3765 WH 542WH 711 WH 1105 DBW 17 WH 157 PBW 343
-2020,1,24,Others,BHIWANI,,AGRICULTURE,HARYANA,Farmer asked query on Weather,I                        20      6     21     
-2012,4,12,Saffron,HISSAR,JAYAD,HORTICULTURE,HARYANA,sowing time of hisar  ,june -july 
-2018,5,30,Wheat,YAMUNA NAGAR,KHARIF,AGRICULTURE,HARYANA,information regardingh weed control of paddy nursury ,weeds control in paddy paddy nursury:-broadcast in 600 gm sofitin 60 kg sand  acre
-2020,8,12,Others,FATEHABAD,,AGRICULTURE,HARYANA,Information regarding subsidies for agriculture implement ,         www agriharyanacrm com               0172 -2571553   2571544            1      2000        1   -3      5000       3        10 000    https:khetibizcomagriculture-farm-implements-subsidy-anudan-india-2020-hindi     1      2000        1   -3      5000       3        10 000    
-2018,8,3,Lethyrus,BHIWANI,,AGRICULTURE,HARYANA,TELL ME WEATHER INFORMATION,NO RAIN POSSIBILITY IN NEXT 5 DAYS
-2015,1,27,Wheat,BHIWANI,RABI,AGRICULTURE,HARYANA,Information regarding for weed control in wheat crop,Spray acord plus 500 ml 200 liter of water per acer 32 days after sowing
-2014,12,3,Barseem,SONEPAT,RABI,AGRICULTURE,HARYANA,How to control of slow groth and yellow leaf in barseem crops,How to  of slow groth and yellow leaf in barseem crops control are:- spray- megnisium sulphat 1kg in 100 liter water per acer
-2020,10,16,Garlic,SIRSA,,HORTICULTURE,HARYANA, INFORMATION REGARDING SOWING TIME OF GARLIC ,25                  I
-2022,6,4,Others,JHAJJAR,,AGRICULTURE,HARYANA,Information regarding PM Kisan Samman Nidhi Yojna,                   wwwpmkisangovin           011-24300606
-2015,7,29,Cotton Kapas,FATEHABAD,KHARIF,AGRICULTURE,HARYANA,how to control leaf carl in cotton crops,spray500 ml trijophos 500ml nimbisidin in 200 lit in water  acre 151
-2015,2,11,Guava,SIRSA,RABI,HORTICULTURE,HARYANA,How to control flower and fruit dropping ,Spray 1 ml Planofix or oriyofinzin per 45 lt of water
-2009,8,4,9999,FATEHABAD,JAYAD,9999,HARYANA,CONTROL OF IRON DEFY IN PADDY ,SPRAY FERROUS SULPAHTE  500 GM IN 100 LIT WATER PER ACRE 
-2022,9,28,Cotton Kapas,MEWAT,,AGRICULTURE,HARYANA,Information regarding control of flower and fruit dropping in cotton ,   -        2  N:P:K 13:00:45  200          
-2018,7,18,Paddy Dhan,KARNAL,KHARIF,AGRICULTURE,HARYANA,how to control weeds of paddy crops ,spray 100 ml nominee gold  150 liter water per acre 
-2015,5,13,Others,JHAJJAR,KHARIF,AGRICULTURE,HARYANA,Information regarding pusa farm helpline toll free no,Information regarding pusa farm helpline toll free noPusa farm helpline toll free no-1800118989
-2018,10,2,Cauliflower,YAMUNA NAGAR,0,HORTICULTURE,HARYANA,how to control sundi in cauliflower  ,75 ml fanvalrate 20 EC or 60 ml cypermethrin 25 EC or 200 ml deltamethrin 28 EC in 200-250 liter water  acre 
-2015,11,17,Others,FATEHABAD,RABI,AGRICULTURE,HARYANA,Information regarding varieties of wheat ,Improved varieties of Wheat-wh-1105whd-948wh-711pbw-343hd-2967dbw-17dbw -621 650 hd 2851 2894 
-2023,6,27,Others,SIRSA,,AGRICULTURE,HARYANA,Information regarding subsidies,        http:agriharyanaorg  http:hortharyanagovinen   https:agriharyanagovin   https:saralharyanagovin    0172-2571553  1800 180 2117   
-2014,8,9,Cotton Kapas,SIRSA,JAYAD,AGRICULTURE,HARYANA,information regarding how to control thirps in cotton crop ,information regarding how to control thirps in cotton crop spray of rogor 350 ml  1 liter nimbicidin in 200 liter water acre 
-2016,9,6,Paddy Dhan,MAHENDRA GARH,KHARIF,AGRICULTURE,HARYANA,How to control flower dropping in cotton ,How to control flower dropping in cotton How to control flower dropping in cotton  spray of N:P:K 13:00:45 2 kg in 200 liter water 
-2017,6,26,Others,KURKSHETRA,,AGRICULTURE,HARYANA,Information regarding of fishfarming ,Information regarding of fishfarming : contect no-0184-2269220124-2220679        :-0184-226922  0124-2220679 
-2024,11,2,Wheat,BHIWANI,,AGRICULTURE,HARYANA,Information regarding fertilizer dose in wheat,      :- 60     46 130  24       16 150   DAP 50  12      60 20   21 10        100     50       20      10     21                 12:32:16  70-75           
-2022,8,29,Sugarcane Noble Cane,PANIPAT,,AGRICULTURE,HARYANA,Information regarding control of Pest in sugarcane ,      150 ml   200 SL     200-250      
-2017,5,19,Cotton Kapas,REWARI,,AGRICULTURE,HARYANA,improved varieties of BT cotton ,Rasi-134 Rasi-138 Rasi-650 Rasi-653 R C H- 776R C H -602 ankur -3028 sriram-64886588 bayare-7007
-2017,11,7,Napier Grass,JHAJJAR,RABI,AGRICULTURE,HARYANA,varieties of rabi maize,HHM-1  HHM-2  HM-4  HM-5  HM-10  HM-11  HQPM-1  HQPM-5
-2013,11,24,Tomato,JHAJJAR,KHARIF,HORTICULTURE,HARYANA,Information regarding seed treatment in tomato,Seed treatment for 25 gm Emisan or Captan or Thiram per kilogram of seed
-2014,7,5,Cotton Kapas,JIND,JAYAD,AGRICULTURE,HARYANA,Information regarding control of zinc deficiency in cotton,control of zinc deficiency in cottonspray 25kg Urea  500 gm Zinc in 100 Ltr of water acre 
-2015,10,14,Paddy Dhan,PALWAL,KHARIF,AGRICULTURE,HARYANA,HOW TO CONTROL FUNJAL DISEASE IN PADDY ,HOW TO CONTROL FUNJAL DISEASE IN PADDY  SPRAY OF CARVENDAJIM BABASTIN500 GM IN 200 LITER WATERACRE 
-2014,4,23,Cotton Kapas,PALWAL,JAYAD,AGRICULTURE,HARYANA,Information regarding early varieties of BT cotton,Information regarding early varieties of BT cottonearly varieties of BT cotton-HHH-287HHH-223RCH-650BGIIRCH-776BGIIHHH-283
-2018,11,3,Others,KAITHAL,0,AGRICULTURE,HARYANA,Information regarding Mandi rates of different crops,For Information regarding  Mandi rates of different crops- Contact  :- 1800 180 2060
-2012,8,20,Guar,KARNAL,JAYAD,AGRICULTURE,HARYANA,how to control thirips in guara crop ,spray to malathion  200 ml in 200 liter of water  acre 
-2015,4,24,Green Gram Moong Bean Moong,PALWAL,JAYAD,AGRICULTURE,HARYANA,improved varieties of moong ,Muskan Basanti satya SML-668  h m-421
-2018,5,9,Cotton Kapas,MEWAT,KHARIF,AGRICULTURE,HARYANA,Information regarding improved varieties of btcotton crop ,Bt-cotton varieties  rashi-134138602650653779776sri ram-64886588ankur-3028 bg-2
-2014,9,18,Carrot,BHIWANI,KHARIF,HORTICULTURE,HARYANA,information regarding varieties  in carrot,information regarding varieties  in carrot-hisar garic natis  pusa kesar 
-2015,12,31,Wheat,JHAJJAR,RABI,AGRICULTURE,HARYANA,Information regarding  late varieties of wheat crop ,Late varities of wheat - HD-2851 HD-2932 RAJ-3765 PBW-373 UP-2338 W H-3061025
-2015,5,21,Paddy Dhan,KAITHAL,KHARIF,AGRICULTURE,HARYANA,Information regarding seed treatment for nursary sowing in paddy,10 gm Emisan or 10 gm Carbendazim dissolve in 10 lt of water
-2022,12,14,Others,KARNAL,,AGRICULTURE,HARYANA,information regarding Pradhanmantri Kisan Samman Nidhi Yojana contact number,                        wwwpmkisangovin       011-24300606        15526118001155266         
-2016,6,8,Guar,SIRSA,KHARIF,AGRICULTURE,HARYANA,Information regarding improved varieties of Gwar,HG-75 HG-365 HG-563 HG-870 HG 2-20
-2021,10,4,Mustard,SIRSA,,AGRICULTURE,HARYANA,Information regarding control of stem rot in mustard,            2  50 WP                         45-50   65-70       100  100          
-2015,11,26,Wheat,JIND,RABI,AGRICULTURE,HARYANA,Information regarding first irrigation in wheat crop ,first irrigation in wheat crop sowing time after 21 to 25 days
-2020,9,10,Cotton Kapas,BHIWANI,,AGRICULTURE,HARYANA,Information regarding control of whitefly JassidThrips  in cotton ,          300     30  EC    1        250         
-2020,8,31,Cotton Kapas,FATEHABAD,,AGRICULTURE,HARYANA,information regarding Pradhan Mantri Fasal bima yojana  ,               1800-103-0061  1800 180 2117 Landline Nos: 91 11 46869800     
->>>>>>> d9e53876
