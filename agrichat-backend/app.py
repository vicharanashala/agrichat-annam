--- conflicted
+++ resolved
@@ -1,79 +1,25 @@
-from fastapi import FastAPI, Request, Form, Body
+from fastapi import FastAPI, Request, Form
 from fastapi.middleware.cors import CORSMiddleware
 from fastapi.responses import JSONResponse, StreamingResponse
 from pymongo import MongoClient
 from uuid import uuid4
 from datetime import datetime
 from bs4 import BeautifulSoup
-<<<<<<< HEAD
-from pathlib import Path
-import sys
-import os
-=======
 #from {// main.py path} import ChromaQueryHandler
 # from Agentic_RAG.chroma_query_handler import ChromaQueryHandler
 from Agentic_RAG.main import initialize_handler
->>>>>>> 51378bce
 import markdown
 import csv
 from io import StringIO
+import os
 import certifi
 import pytz
 from dateutil import parser
+IST = pytz.timezone("Asia/Kolkata")
 from contextlib import asynccontextmanager
 from dotenv import load_dotenv
-import logging
-from typing import Optional, List, Dict
-
-logging.basicConfig(level=logging.INFO)
-logger = logging.getLogger(__name__)
-
-IST = pytz.timezone("Asia/Kolkata")
-
-current_dir = os.path.dirname(os.path.abspath(__file__))
-agentic_rag_path = os.path.join(current_dir, "Agentic_RAG")
-sys.path.insert(0, agentic_rag_path)
+from pathlib import Path
 load_dotenv(dotenv_path=Path(__file__).resolve().parent.parent / ".env")
-<<<<<<< HEAD
-
-from Agentic_RAG.crew_agents import retriever_response
-
-chroma_db_path = os.path.join(current_dir, "Agentic_RAG", "chromaDb")
-logger.info(f"[DEBUG] ChromaDB path: {chroma_db_path}")
-logger.info(f"[DEBUG] ChromaDB path exists: {os.path.exists(chroma_db_path)}")
-
-def get_answer(question: str, conversation_history: Optional[List[Dict]] = None) -> str:
-    """
-    Use the same logic as main.py - direct retriever_response function:
-    1. Try RAG tool first with optional conversation context
-    2. If RAG returns __FALLBACK__, use fallback tool
-    
-    Args:
-        question: Current user question
-        conversation_history: List of previous Q&A pairs for context
-    """
-    logger.info(f"[DEBUG] Processing question with retriever_response approach: {question}")
-    if conversation_history:
-        logger.info(f"[DEBUG] Using conversation context with {len(conversation_history)} previous interactions")
-    
-    try:
-        response = retriever_response(question, conversation_history)
-        logger.info(f"[DEBUG] Retriever response: {response}")
-        return response
-            
-    except Exception as e:
-        logger.error(f"[DEBUG] Error in retriever_response: {e}")
-        return "I apologize, but I'm experiencing technical difficulties. Please try again later."
-
-logger.info(f"[DEBUG] Using retriever_response function same as main.py approach")
-
-@asynccontextmanager
-async def lifespan(app: FastAPI):
-    print("[Startup] App initialized.")
-    yield
-    print("[Shutdown] App shutting down...")
-
-=======
 from fastapi import Body
 import requests
 from fastapi import UploadFile, File
@@ -106,66 +52,49 @@
 #     yield
 
 #     print("[Shutdown] App shutting down...")
->>>>>>> 51378bce
 app = FastAPI(lifespan=lifespan)
 
-origins = [
-    "https://agri-annam.vercel.app",
-    "https://7186aeaae6c8.ngrok-free.app",
-    "https://localhost:3000",
-    "https://127.0.0.1:3000",
-    "http://localhost:3000",
-    "http://127.0.0.1:3000"
-]
-
+origins = ["https://agrichat-annam.vercel.app"]
 app.add_middleware(
     CORSMiddleware,
+    # allow_origins=origins,
     allow_origins=["*"],
     allow_credentials=True,
-    allow_methods=["GET", "POST", "PUT", "DELETE", "OPTIONS"],
+    allow_methods=["*"],
     allow_headers=["*"],
-    expose_headers=["*"]
 )
 
-@app.middleware("http")
-async def add_ngrok_headers(request: Request, call_next):
-    response = await call_next(request)
-    response.headers["ngrok-skip-browser-warning"] = "true"
-    return response
-
+# client = MongoClient("mongodb://localhost:27017/")
 MONGO_URI = os.getenv("MONGO_URI")
-ENVIRONMENT = os.getenv("ENVIRONMENT", "development")
-client = MongoClient(MONGO_URI) if ENVIRONMENT == "development" else MongoClient(MONGO_URI, tlsCAFile=certifi.where())
+client = MongoClient(MONGO_URI, tlsCAFile=certifi.where())
 db = client["agrichat"]
 sessions_collection = db["sessions"]
+
+# query_handler = ChromaQueryHandler(
+#     chroma_path="./chroma_db",
+#     model_name="gemma:2b",
+#     base_url="http://localhost:11434/v1",
+# )
+
+@app.get("/")
+async def root():
+    return {"message": "AgriChat backend is running."}
 
 def clean_session(s):
     s["_id"] = str(s["_id"])
     return s
 
-@app.get("/")
-async def root():
-    return {"message": "AgriChat backend is running."}
-
-<<<<<<< HEAD
-=======
-def clean_session(s):
-    s["_id"] = str(s["_id"])
-    return s
-
 MAX_SESSIONS = 25
 
->>>>>>> 51378bce
 @app.get("/api/sessions")
 async def list_sessions(request: Request):
     device_id = request.query_params.get("device_id")
     if not device_id:
         return JSONResponse(status_code=400, content={"error": "Device ID is required"})
-
     sessions = list(
-        sessions_collection.find({"device_id": device_id},
-            {"session_id": 1, "timestamp": 1, "crop": 1, "state": 1, "status": 1, "has_unread": 1, "messages": {"$slice": 1}})
-        .sort("timestamp", -1).limit(20)
+    sessions_collection.find({"device_id": device_id}, {"session_id": 1, "timestamp": 1, "crop": 1, "state": 1, "status": 1, "has_unread": 1, "messages": {"$slice": 1}})
+    .sort("timestamp", -1)
+    .limit(20)
     )
     # active_sessions = list(sessions_collection.find({"device_id": device_id, "status": "active"}))
     # isFull = len(active_sessions) >= MAX_SESSIONS
@@ -182,88 +111,50 @@
     
     session_id = str(uuid4())
     try:
-<<<<<<< HEAD
-        # No conversation history for new sessions
-        raw_answer = get_answer(question, conversation_history=None)
-        logger.info(f"[DEBUG] Raw answer: {raw_answer}")
-        logger.info(f"[DEBUG] Raw answer type: {type(raw_answer)}")
-        
-        answer_only = str(raw_answer).strip()
-        
-=======
         raw_answer = query_handler(question)
         # raw_answer = query_handler.get_answer(question)
->>>>>>> 51378bce
     except Exception as e:
-        logger.error(f"[DEBUG] Error in get_answer: {e}")
         return JSONResponse(status_code=500, content={"error": "LLM processing failed."})
 
-    logger.info(f"[DEBUG] Answer after processing: {answer_only}")
+    answer_only = raw_answer.split("</think>")[-1].strip() if "</think>" in raw_answer else raw_answer.strip()
     html_answer = markdown.markdown(answer_only, extensions=["extra", "nl2br"])
-    logger.info(f"[DEBUG] HTML answer: {html_answer}")
-
+    
     session = {
         "session_id": session_id,
         "timestamp": datetime.now(IST).isoformat(),
-        "messages": [{"question": question, "answer": html_answer, "rating": None}],
+        "messages": [{"question": question, "answer": html_answer, "rating":None}],
         "crop": "unknown",
         "state": state,
         "status": "active",
         "language": language,
         "has_unread": True,
-        "device_id": device_id
+        "device_id": device_id, 
     }
 
     sessions_collection.insert_one(session)
     session.pop("_id", None)
     return {"session": session}
+
 
 @app.get("/api/session/{session_id}")
 async def get_session(session_id: str):
     session = sessions_collection.find_one({"session_id": session_id})
     if session:
         session["_id"] = str(session["_id"])
-        sessions_collection.update_one({"session_id": session_id}, {"$set": {"has_unread": False}})
-        session["has_unread"] = False
+        sessions_collection.update_one({"session_id": session_id},{"$set":{"has_unread":False}})
+        session["has_unread"]=False
     return {"session": session}
+
 
 @app.post("/api/session/{session_id}/query")
 async def continue_session(session_id: str, question: str = Form(...), device_id: str = Form(...), state: str = Form("")):
     session = sessions_collection.find_one({"session_id": session_id})
     if not session or session.get("status") == "archived" or session.get("device_id") != device_id:
         return JSONResponse(status_code=403, content={"error": "Session is archived, missing or unauthorized"})
-<<<<<<< HEAD
-
-    try:
-        # Extract conversation history for context-aware responses
-        conversation_history = []
-        messages = session.get("messages", [])
-        
-        # Convert stored messages to context format (limit to last 5 for efficiency)
-        for msg in messages[-5:]:  # Keep last 5 interactions
-            if "question" in msg and "answer" in msg:
-                # Remove HTML tags from answer for cleaner context
-                from bs4 import BeautifulSoup
-                clean_answer = BeautifulSoup(msg["answer"], "html.parser").get_text()
-                conversation_history.append({
-                    "question": msg["question"],
-                    "answer": clean_answer
-                })
-        
-        logger.info(f"[DEBUG] Using conversation context: {len(conversation_history)} previous interactions")
-        
-        raw_answer = get_answer(question, conversation_history=conversation_history)
-    except Exception as e:
-        logger.error(f"[DEBUG] Error in get_answer: {e}")
-        return JSONResponse(status_code=500, content={"error": "LLM processing failed."})
-
-    answer_only = str(raw_answer).strip()
-=======
     
     raw_answer = query_handler(question)
     # raw_answer = query_handler.get_answer(question)
     answer_only = raw_answer.split("</think>")[-1].strip()
->>>>>>> 51378bce
     html_answer = markdown.markdown(answer_only, extensions=["extra", "nl2br"])
 
     crop = session.get("crop", "unknown")
@@ -287,6 +178,8 @@
         updated.pop("_id", None)
     return {"session": updated}
 
+
+
 @app.post("/api/toggle-status/{session_id}/{status}")
 async def toggle_status(session_id: str, status: str):
     new_status = "archived" if status == "active" else "active"
@@ -295,7 +188,7 @@
         {"$set": {"status": new_status}}
     )
     return {"status": new_status}
-
+    
 @app.get("/api/export/csv/{session_id}")
 async def export_csv(session_id: str):
     session = sessions_collection.find_one({"session_id": session_id})
@@ -308,7 +201,7 @@
     for i, msg in enumerate(session.get("messages", [])):
         q = msg["question"]
         a = BeautifulSoup(msg["answer"], "html.parser").get_text()
-        r = msg.get("rating", "")
+        r = msg.get("rating","")
         t = parser.isoparse(session["timestamp"]).astimezone(IST).strftime("%Y-%m-%d %H:%M:%S") if i == 0 else ""
         writer.writerow([q, a, r, t])
 
@@ -319,37 +212,36 @@
         media_type="text/csv",
         headers={"Content-Disposition": f"attachment; filename={filename}"},
     )
-
+    
 @app.delete("/api/delete-session/{session_id}")
 async def delete_session(session_id: str):
-    result = sessions_collection.delete_one({"session_id": session_id})
+    result = sessions_collection.delete_one({"session_id":session_id})
     if result.deleted_count == 0:
-        return JSONResponse(status_code=404, content={"error": "Session not found"})
+        return JSONResponse(status_code=404, content={"error":"Session not found"})
     return {"message": "Session deleted successfully"}
 
 @app.post("/api/session/{session_id}/rate")
-async def rate_answer(session_id: str, question_index: int = Form(...), rating: str = Form(...)):
-    if rating not in ["up", "down"]:
-        return JSONResponse(status_code=400, content={"error": "Invalid rating"})
-
-    session = sessions_collection.find_one({"session_id": session_id})
+async def rate_answer(session_id:str, question_index: int=Form(...), rating: str = Form(...)):
+    if rating not in ["up","down"]:
+        return JSONResponse(status_code=400,content={"error": "Invalid rating"})
+    
+    session = sessions_collection.find_one({"session_id":session_id})
     if not session:
-        return JSONResponse(status_code=404, content={"error": "Session not found"})
-
-    if question_index < 0 or question_index >= len(session["messages"]):
-        return JSONResponse(status_code=400, content={"error": "Invalid message index"})
-
+        return JSONResponse(status_code=404,content={"error": "Session not found"})
+    if question_index<0 or question_index>=len(session["messages"]):
+        return JSONResponse(status_code=400,content={"error": "Invalid message index"})
+    
     update_field = f"messages.{question_index}.rating"
-    sessions_collection.update_one({"session_id": session_id}, {"$set": {update_field: rating}})
-    return {"message": "Rating Updated"}
+    sessions_collection.update_one({"session_id":session_id},{"$set":{update_field:rating}})
+    return {"message":"Rating Updated"}
+    
 
 @app.post("/api/update-language")
 async def update_language(data: dict = Body(...)):
     device_id = data.get("device_id")
     state = data.get("state")
     language = data.get("language")
-    print(state, language)
-
+    print(state,language)
     if not device_id:
         return JSONResponse(status_code=400, content={"error": "Device ID is required"})
 
